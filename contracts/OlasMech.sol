--- conflicted
+++ resolved
@@ -15,14 +15,9 @@
     event RevokeRequest(address indexed sender, uint256 requestId);
 
     enum PaymentType {
-<<<<<<< HEAD
-        FixedPrice,
-        Subscription
-=======
         FixedPriceNative,
         FixedPriceToken,
         NvmSubscription
->>>>>>> 57c49d95
     }
 
     enum RequestStatus {
@@ -150,11 +145,6 @@
         bytes memory data,
         uint256 requestId
     ) internal virtual {
-<<<<<<< HEAD
-        // TODO data check for zero?
-
-=======
->>>>>>> 57c49d95
         // Increase the requests count supplied by the sender
         mapRequestCounts[account]++;
         mapUndeliveredRequestsCounts[account]++;
