--- conflicted
+++ resolved
@@ -57,12 +57,6 @@
     event MarketplaceParamsUpdated(uint256 fee, uint256 minResponseTimeout, uint256 maxResponseTimeout);
     event SetMechFactoryStatuses(address[] mechFactories, bool[] statuses);
     event SetPaymentTypeBalanceTrackers(bytes32[] paymentTypes, address[] balanceTrackers);
-<<<<<<< HEAD
-    event MarketplaceRequest(address indexed requester, address indexed requestedMech, bytes32[] requestIds, bytes[] datas);
-    event MarketplaceDelivery(address indexed deliveryMech, address[] indexed requesters, bytes32[] requestIds, bytes[] datas);
-    event MarketplaceDeliveryWithSignatures(address indexed deliveryMech, address indexed requester,
-        bytes32[] requestIds, bytes[] datas);
-=======
     event MarketplaceRequest(address indexed priorityMech, address indexed requester, uint256 numRequests,
         uint256[] requestIds);
     event MarketplaceDelivery(address indexed deliveryMech, address[] indexed requesters, uint256 numDeliveries,
@@ -70,7 +64,6 @@
     event Deliver(address indexed mech, address indexed mechServiceMultisig, uint256 requestId, bytes data);
     event MarketplaceDeliveryWithSignatures(address indexed deliveryMech, address indexed requester,
         uint256 numRequests, uint256[] requestIds);
->>>>>>> 981234a8
     event RequesterHashApproved(address indexed requester, bytes32 hash);
 
     enum RequestStatus {
@@ -114,11 +107,7 @@
     // Number of mechs
     uint256 public numMechs;
     // Reentrancy lock
-<<<<<<< HEAD
-    bool internal _locked;
-=======
     uint256 internal _locked;
->>>>>>> 981234a8
 
     // Contract owner
     address public owner;
