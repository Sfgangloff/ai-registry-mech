// SPDX-License-Identifier: MIT
pragma solidity ^0.8.28;

interface IErrorsMech {
    /// @dev Provided zero address.
    error ZeroAddress();

    /// @dev Provided zero value.
    error ZeroValue();

    /// @dev Mech marketplace is not authorized.
    /// @param mechMarketplace Mech marketplace address.
    error MarketplaceNotAuthorized(address mechMarketplace);

<<<<<<< HEAD
    /// @dev Mech marketplace exists.
    /// @param mechMarketplace Mech marketplace address.
    error MarketplaceExists(address mechMarketplace);

    /// @dev Agent does not exist.
    /// @param agentId Agent Id.
    error AgentNotFound(uint256 agentId);

=======
>>>>>>> 57c49d95
    /// @dev Request Id not found.
    /// @param requestId Request Id.
    error RequestIdNotFound(uint256 requestId);

    /// @dev Value overflow.
    /// @param provided Overflow value.
    /// @param max Maximum possible value.
    error Overflow(uint256 provided, uint256 max);

    /// @dev Caught reentrancy violation.
    error ReentrancyGuard();

    /// @dev Wrong state of a service.
    /// @param state Service state.
    /// @param serviceId Service Id.
    error WrongServiceState(uint256 state, uint256 serviceId);
}<|MERGE_RESOLUTION|>--- conflicted
+++ resolved
@@ -12,17 +12,6 @@
     /// @param mechMarketplace Mech marketplace address.
     error MarketplaceNotAuthorized(address mechMarketplace);
 
-<<<<<<< HEAD
-    /// @dev Mech marketplace exists.
-    /// @param mechMarketplace Mech marketplace address.
-    error MarketplaceExists(address mechMarketplace);
-
-    /// @dev Agent does not exist.
-    /// @param agentId Agent Id.
-    error AgentNotFound(uint256 agentId);
-
-=======
->>>>>>> 57c49d95
     /// @dev Request Id not found.
     /// @param requestId Request Id.
     error RequestIdNotFound(uint256 requestId);
